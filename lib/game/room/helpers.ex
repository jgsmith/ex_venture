--- conflicted
+++ resolved
@@ -61,13 +61,8 @@
   @spec get_exit(Room.t(), String.t() | atom()) :: {:ok, Room.t()} | {:error, :not_found}
   def get_exit(room, direction) do
     case room |> Exit.exit_to(direction) do
-<<<<<<< HEAD
-      %{^id_key => room_id} ->
+      %{finish_id: room_id} ->
         @environment.look(room_id)
-=======
-      %{finish_id: room_id} ->
-        @room.look(room_id)
->>>>>>> 57c9d09f
 
       _ ->
         {:error, :not_found}
