defmodule Test.Game.Room do
  alias Game.Environment

  def start_link() do
    Agent.start_link(fn () ->
      %{
        offline: false,
        room: _room(),
        rooms: %{},
      }
    end, name: __MODULE__)
  end

  def _room() do
    %Environment.State{
      type: :room,
      id: 1,
      name: "Hallway",
      description: "An empty hallway",
<<<<<<< HEAD
=======
      exits: [%{direction: "north", start_id: 1, finish_id: 2}],
>>>>>>> 57c9d09f
      zone_id: 1,
      zone: %{id: 1, name: "A zone"},
      features: [],
      items: [],
      shops: [],
      x: 0,
      y: 0,
      map_layer: 0,
      exits: [%{north_id: 2, south_id: 1}],
      players: [],
      npcs: [],
    }
  end

  def link(_id), do: :ok

  def unlink(_id), do: :ok

  def crash(id) do
    start_link()
    Agent.update(__MODULE__, fn (state) ->
      crashes = Map.get(state, :crash, [])
      Map.put(state, :crash, crashes ++ [id])
    end)
  end

  def get_crashes() do
    start_link()
    Agent.get(__MODULE__, fn (state) -> Map.get(state, :crash, []) end)
  end

  def clear_crashes() do
    start_link()
    Agent.update(__MODULE__, fn (state) -> Map.put(state, :crash, []) end)
  end

  def set_room(:offline) do
    start_link()

    Agent.update(__MODULE__, fn (state) ->
      Map.put(state, :offline, true)
    end)
  end

  def set_room(room, opts \\ []) do
    start_link()

    Agent.update(__MODULE__, fn (state) ->
      rooms =
        case Keyword.get(opts, :multiple, false) do
          true ->
            state
            |> Map.get(:rooms, %{})
            |> Map.put(room.id, room)
          false ->
            %{}
        end

      state
      |> Map.put(:offline, false)
      |> Map.put(:room, room)
      |> Map.put(:rooms, rooms)
    end)
  end

  def look(id) do
    start_link()
    Agent.get(__MODULE__, fn (state) ->
      case state.offline do
        true ->
          {:error, :room_offline}

        false ->
          {:ok, Map.get(state.rooms, id, state.room)}
      end
    end)
  end

  def enter(id, who, reason \\ :enter) do
    start_link()
    Agent.update(__MODULE__, fn (state) ->
      enters = Map.get(state, :enter, [])
      Map.put(state, :enter, enters ++ [{id, who, reason}])
    end)
  end

  def get_enters() do
    start_link()
    Agent.get(__MODULE__, fn (state) -> Map.get(state, :enter, []) end)
  end

  def clear_enters() do
    start_link()
    Agent.update(__MODULE__, fn (state) -> Map.put(state, :enter, []) end)
  end

  def leave(id, user, reason \\ :leave) do
    start_link()
    Agent.update(__MODULE__, fn (state) ->
      leaves = Map.get(state, :leave, [])
      Map.put(state, :leave, leaves ++ [{id, user, reason}])
    end)
  end

  def get_leaves() do
    start_link()
    Agent.get(__MODULE__, fn (state) -> Map.get(state, :leave, []) end)
  end

  def clear_leaves() do
    start_link()
    Agent.update(__MODULE__, fn (state) -> Map.put(state, :leave, []) end)
  end

  def notify(id, _sender, event) do
    start_link()
    Agent.update(__MODULE__, fn (state) ->
      notifys = Map.get(state, :notify, [])
      Map.put(state, :notify, notifys ++ [{id, event}])
    end)
  end

  def get_notifies() do
    start_link()
    Agent.get(__MODULE__, fn (state) -> Map.get(state, :notify, []) end)
  end

  def clear_notifies() do
    start_link()
    Agent.update(__MODULE__, fn (state) -> Map.put(state, :notify, []) end)
  end

  def say(id, _sender, message) do
    start_link()
    Agent.update(__MODULE__, fn (state) ->
      says = Map.get(state, :say, [])
      Map.put(state, :say, says ++ [{id, message}])
    end)
  end

  def get_says() do
    start_link()
    Agent.get(__MODULE__, fn (state) -> Map.get(state, :say, []) end)
  end

  def clear_says() do
    start_link()
    Agent.update(__MODULE__, fn (state) -> Map.put(state, :say, []) end)
  end

  def emote(id, _sender, message) do
    start_link()
    Agent.update(__MODULE__, fn (state) ->
      emotes = Map.get(state, :emote, [])
      Map.put(state, :emote, emotes ++ [{id, message}])
    end)
  end

  def get_emotes() do
    start_link()
    Agent.get(__MODULE__, fn (state) -> Map.get(state, :emote, []) end)
  end

  def clear_emotes() do
    start_link()
    Agent.update(__MODULE__, fn (state) -> Map.put(state, :emote, []) end)
  end

  def update_character(id, character) do
    start_link()
    Agent.update(__MODULE__, fn (state) ->
      update_characters = Map.get(state, :update_character, [])
      Map.put(state, :update_character, update_characters ++ [{id, character}])
    end)
  end

  def get_update_characters() do
    start_link()
    Agent.get(__MODULE__, fn (state) -> Map.get(state, :update_character, []) end)
  end

  def clear_update_characters() do
    start_link()
    Agent.update(__MODULE__, fn (state) -> Map.put(state, :update_character, []) end)
  end

  def set_pick_up(response) do
    start_link()
    Agent.update(__MODULE__, fn (state) -> Map.put(state, :pick_up, response) end)
  end

  def pick_up(_id, item) do
    start_link()
    Agent.get(__MODULE__, fn (state) -> Map.get(state, :pick_up, {:ok, item}) end)
  end

  def clear_pick_up() do
    start_link()
    Agent.update(__MODULE__, fn (state) -> Map.delete(state, :pick_up) end)
  end

  def set_pick_up_currency(response) do
    start_link()
    Agent.update(__MODULE__, fn (state) -> Map.put(state, :pick_up_currency, response) end)
  end

  def pick_up_currency(_id) do
    start_link()
    Agent.get(__MODULE__, fn (state) -> Map.get(state, :pick_up_currency) end)
  end

  def drop(id, who, item) do
    start_link()
    Agent.update(__MODULE__, fn (state) ->
      drops = Map.get(state, :drop, [])
      Map.put(state, :drop, drops ++ [{id, who, item}])
    end)
  end

  def get_drops() do
    start_link()
    Agent.get(__MODULE__, fn (state) -> Map.get(state, :drop, []) end)
  end

  def clear_drops() do
    start_link()
    Agent.update(__MODULE__, fn (state) -> Map.put(state, :drop, []) end)
  end

  def drop_currency(id, who, amount) do
    start_link()
    Agent.update(__MODULE__, fn (state) ->
      drops = Map.get(state, :drop_currency, [])
      Map.put(state, :drop_currency, drops ++ [{id, who, amount}])
    end)
  end

  def get_drop_currencies() do
    start_link()
    Agent.get(__MODULE__, fn (state) -> Map.get(state, :drop_currency, []) end)
  end

  def clear_drop_currencies() do
    start_link()
    Agent.update(__MODULE__, fn (state) -> Map.put(state, :drop_currency, []) end)
  end
end<|MERGE_RESOLUTION|>--- conflicted
+++ resolved
@@ -17,10 +17,6 @@
       id: 1,
       name: "Hallway",
       description: "An empty hallway",
-<<<<<<< HEAD
-=======
-      exits: [%{direction: "north", start_id: 1, finish_id: 2}],
->>>>>>> 57c9d09f
       zone_id: 1,
       zone: %{id: 1, name: "A zone"},
       features: [],
@@ -29,7 +25,7 @@
       x: 0,
       y: 0,
       map_layer: 0,
-      exits: [%{north_id: 2, south_id: 1}],
+      exits: [%{direction: "north", start_id: 1, finish_id: 2}],
       players: [],
       npcs: [],
     }
