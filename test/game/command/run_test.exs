defmodule Game.Command.RunTest do
  use Data.ModelCase
  doctest Game.Command.Run

  alias Game.Command
  alias Game.Session

  @socket Test.Networking.Socket
  @room Test.Game.Room

  setup do
    user = %{id: 10, save: %{room_id: 1, stats: %{move_points: 10}}}

    room = %Data.Room{
      id: 1,
      name: "",
      description: "",
      exits: [%{direction: "north", start_id: 1, finish_id: 2}],
      players: [],
      shops: [],
      zone: %{id: 10, name: "Zone"}
    }
    @room.set_room(room)

    state = %Session.State{
      state: "active",
      mode: "command",
      socket: :socket,
      user: user,
      save: user.save,
      skills: %{}
    }

    {:ok, %{socket: :socket, state: state}}
  end

  test "run in a set of directions", %{state: state} do
<<<<<<< HEAD
    room = %Game.Environment.State{
      id: 1,
      name: "",
      description: "",
      exits: [%{north_id: 2, south_id: 1}],
      players: [],
      shops: [],
      zone: %{id: 10, name: "Zone"}
    }
    @room.set_room(room)

=======
>>>>>>> 57c9d09f
    {:update, state, continue_command} = Command.Run.run({"nen"}, state)

    assert state.save.room_id == 2
    assert continue_command == {%Command{module: Command.Run, args: {[:east, :north]}, continue: true}, 10}
  end

  test "continue running in the processed set of directions", %{state: state} do
<<<<<<< HEAD
    room = %Game.Environment.State{
      id: 1,
      name: "",
      description: "",
      exits: [%{north_id: 2, south_id: 1}],
      players: [],
      shops: [],
      zone: %{id: 10, name: "Zone"}
    }
    @room.set_room(room)

=======
>>>>>>> 57c9d09f
    {:update, state, continue_command} = Command.Run.run({[:north, :east]}, state)

    assert state.save.room_id == 2
    assert continue_command == {%Command{module: Command.Run, args: {[:east]}, continue: true}, 10}
  end

  test "end of the run", %{state: state} do
<<<<<<< HEAD
    room = %Game.Environment.State{
      id: 1,
      name: "",
      description: "",
      exits: [%{north_id: 2, south_id: 1}],
      players: [],
      shops: [],
      zone: %{id: 10, name: "Zone"}
    }
    @room.set_room(room)

=======
>>>>>>> 57c9d09f
    {:update, state} = Command.Run.run({[:north]}, state)

    assert state.save.room_id == 2
  end

  test "failure to move in a direction stops the run", %{state: state} do
<<<<<<< HEAD
    @room.set_room(%Game.Environment.State{id: 1, name: "", description: "", exits: [%{north_id: 2, south_id: 1}], players: [], shops: []})

=======
>>>>>>> 57c9d09f
    :ok = Command.Run.run({[:east, :north]}, state)

    assert @socket.get_echos() == [{:socket, "Could not move east, no exit found."}]
  end

  test "out of movement stops the run", %{state: state} do
    state = %{state | save: %{state.save | stats: %{state.save.stats | move_points: 0}}}
<<<<<<< HEAD
    @room.set_room(%Game.Environment.State{id: 1, name: "", description: "", exits: [%{north_id: 2, south_id: 1}], players: [], shops: []})
=======
>>>>>>> 57c9d09f

    :ok = Command.Run.run({[:north, :east]}, state)

    [{:socket, error}] = @socket.get_echos()
    assert Regex.match?(~r(no movement), error)
  end

  describe "parsing run directions" do
    test "expand directions" do
      assert Command.Run.parse_run("2en3s1u2d") == [:east, :east, :north, :south, :south, :south, :up, :down, :down]
    end

    test "handles bad input" do
      assert Command.Run.parse_run("2ef3s") == [:east, :east, :south, :south, :south]
    end

    test "handles no directions" do
      assert Command.Run.parse_run("") == []
    end
  end
end<|MERGE_RESOLUTION|>--- conflicted
+++ resolved
@@ -11,7 +11,7 @@
   setup do
     user = %{id: 10, save: %{room_id: 1, stats: %{move_points: 10}}}
 
-    room = %Data.Room{
+    room = %Game.Environment.State{
       id: 1,
       name: "",
       description: "",
@@ -35,20 +35,6 @@
   end
 
   test "run in a set of directions", %{state: state} do
-<<<<<<< HEAD
-    room = %Game.Environment.State{
-      id: 1,
-      name: "",
-      description: "",
-      exits: [%{north_id: 2, south_id: 1}],
-      players: [],
-      shops: [],
-      zone: %{id: 10, name: "Zone"}
-    }
-    @room.set_room(room)
-
-=======
->>>>>>> 57c9d09f
     {:update, state, continue_command} = Command.Run.run({"nen"}, state)
 
     assert state.save.room_id == 2
@@ -56,20 +42,6 @@
   end
 
   test "continue running in the processed set of directions", %{state: state} do
-<<<<<<< HEAD
-    room = %Game.Environment.State{
-      id: 1,
-      name: "",
-      description: "",
-      exits: [%{north_id: 2, south_id: 1}],
-      players: [],
-      shops: [],
-      zone: %{id: 10, name: "Zone"}
-    }
-    @room.set_room(room)
-
-=======
->>>>>>> 57c9d09f
     {:update, state, continue_command} = Command.Run.run({[:north, :east]}, state)
 
     assert state.save.room_id == 2
@@ -77,31 +49,12 @@
   end
 
   test "end of the run", %{state: state} do
-<<<<<<< HEAD
-    room = %Game.Environment.State{
-      id: 1,
-      name: "",
-      description: "",
-      exits: [%{north_id: 2, south_id: 1}],
-      players: [],
-      shops: [],
-      zone: %{id: 10, name: "Zone"}
-    }
-    @room.set_room(room)
-
-=======
->>>>>>> 57c9d09f
     {:update, state} = Command.Run.run({[:north]}, state)
 
     assert state.save.room_id == 2
   end
 
   test "failure to move in a direction stops the run", %{state: state} do
-<<<<<<< HEAD
-    @room.set_room(%Game.Environment.State{id: 1, name: "", description: "", exits: [%{north_id: 2, south_id: 1}], players: [], shops: []})
-
-=======
->>>>>>> 57c9d09f
     :ok = Command.Run.run({[:east, :north]}, state)
 
     assert @socket.get_echos() == [{:socket, "Could not move east, no exit found."}]
@@ -109,10 +62,6 @@
 
   test "out of movement stops the run", %{state: state} do
     state = %{state | save: %{state.save | stats: %{state.save.stats | move_points: 0}}}
-<<<<<<< HEAD
-    @room.set_room(%Game.Environment.State{id: 1, name: "", description: "", exits: [%{north_id: 2, south_id: 1}], players: [], shops: []})
-=======
->>>>>>> 57c9d09f
 
     :ok = Command.Run.run({[:north, :east]}, state)
 
